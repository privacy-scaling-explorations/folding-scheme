--- conflicted
+++ resolved
@@ -43,17 +43,10 @@
     R1CSUnrelaxedFail,
     #[error("Could not find the inner ConstraintSystem")]
     NoInnerConstraintSystem,
-<<<<<<< HEAD
-    #[error("Sum-check prove failed")]
-    SumCheckProveError,
-    #[error("Sum-check verify failed")]
-    SumCheckVerifyError,
-=======
     #[error("Sum-check prove failed: {0}")]
     SumCheckProveError(String),
     #[error("Sum-check verify failed: {0}")]
     SumCheckVerifyError(String),
->>>>>>> 876e23c1
 }
 
 /// FoldingScheme defines trait that is implemented by the diverse folding schemes. It is defined
